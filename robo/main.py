--- conflicted
+++ resolved
@@ -11,7 +11,7 @@
 import numpy as np
 from test_functions import branin2, branin
 from acquisition import PI, UCB, Entropy
-from minimize import cma, DIRECT
+from maximize import cma, DIRECT
 
 here = os.path.abspath(os.path.dirname(__file__))
 
@@ -55,11 +55,10 @@
         _plot_model(model, acquisition_fkt, objective_fkt, i)
         model.update(new_x, new_y)
 
-
+        
 
 
 def main():
-<<<<<<< HEAD
     #
     # Dimension Space where the 
     # objective function can be evaluated 
@@ -68,36 +67,7 @@
     X_upper = np.array([19])
     #initialize the samples
     X = np.empty((1, 1))
-=======
-    
-    obj_samples = 700
-    plot_min = -8
-    plot_max = 19
-    plotting_range = np.linspace(plot_min, plot_max, num=obj_samples)
-    second_branin_arg = np.empty((obj_samples,))
-    second_branin_arg.fill(12)
-    branin_result = branin([plotting_range, second_branin_arg])
-    def _plot_model(model, acquisition_fkt, objective_fkt, i):
-        return True
-        fig = plt.figure()
-        ax = fig.add_subplot(111)
-        model.m.plot(ax=ax, plot_limits=[plot_min, plot_max])
-        xlim_min, xlim_max, ylim_min, ylim_max =  ax.axis()
-        ax.set_ylim(min(np.min(branin_result), ylim_min), max(np.max(branin_result), ylim_max))
-        c1 = np.reshape(plotting_range, (obj_samples, 1))
-        c2 = acquisition_fkt(c1)
-        c2 = c2*50 / np.max(c2)
-        c2 = np.reshape(c2,(obj_samples,))
-        ax.plot(plotting_range,c2, 'r')
-        ax.plot(plotting_range, branin_result, 'black')
-        fig.savefig("%s/tmp/np_%s.png"%(here, i), format='png')
-        fig.clf()
-        plt.close()
-    kernel = GPy.kern.rbf(input_dim=2, variance=12.3, lengthscale=5.0)
-    X_lower = np.array([-8,-8])
-    X_upper = np.array([19, 19])
-    X = np.empty((1, 2))
->>>>>>> 0d300850
+
     Y = np.empty((1, 1))
     #draw a random sample from the objective function in the
     #dimension space 
