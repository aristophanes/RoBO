import os
import random
import errno

import matplotlib; matplotlib.use('Agg')
import matplotlib.pyplot as plt;
import GPy
import pylab as pb
#pb.ion()
from models import GPyModel 
import numpy as np
from test_functions import branin2, branin
from acquisition import PI, UCB, Entropy, EI
from maximize import cma, DIRECT, grid_search
#np.seterr(all='raise')
here = os.path.abspath(os.path.dirname(__file__))

#
# Plotting Stuff.
# It's really ugly until now, because it only fitts to 1D and to the branin function
# where the second domension is 12
#

obj_samples = 700
plot_min = -8
plot_max = 19
plotting_range = np.linspace(plot_min, plot_max, num=obj_samples)

second_branin_arg = np.empty((obj_samples,))
second_branin_arg.fill(12)
branin_arg = np.append(np.reshape(plotting_range, (obj_samples, 1)), np.reshape(second_branin_arg, (obj_samples, 1)), axis=1)
branin_result = branin(branin_arg)
branin_result = branin_result.reshape(branin_result.shape[0],)

def _plot_model(model, acquisition_fkt, objective_fkt, i):
    
    fig = plt.figure()
    ax = fig.add_subplot(111)
    model.m.plot(ax=ax, plot_limits=[plot_min, plot_max])
    xlim_min, xlim_max, ylim_min, ylim_max =  ax.axis()
    ax.set_ylim(min(np.min(branin_result), ylim_min), max(np.max(branin_result), ylim_max))
    c1 = np.reshape(plotting_range, (obj_samples, 1))
    c2 = acquisition_fkt(c1)
    c2 = c2*50 / np.max(c2)
    c2 = np.reshape(c2,(obj_samples,))
    ax.plot(plotting_range,c2, 'r')
    ax.plot(plotting_range, branin_result, 'black')
    fig.savefig("%s/tmp/np_%s.png"%(here, i), format='png')
    fig.clf()
    plt.close()
    

def bayesian_optimization(objective_fkt, acquisition_fkt, model, minimize_fkt, X_lower, X_upper,  maxN ):
   
    for i in xrange(maxN):
        acquisition_fkt.model_changed()
        new_x = minimize_fkt(acquisition_fkt, X_lower, X_upper)
        new_y = objective_fkt(new_x)
        _plot_model(model, acquisition_fkt, objective_fkt, i)
        model.update(np.array(new_x), np.array(new_y))
        print model.m

def main():
    #
    # Dimension Space where the 
    # objective function can be evaluated 
    #
    dims = 1
    X_lower = np.array([-8]);#, -8])
    X_upper = np.array([19]);#, 19])
    #initialize the samples
    X = np.empty((1, dims))

    Y = np.empty((1, 1))
    #draw a random sample from the objective function in the
    #dimension space 
    for i in range(dims):
        X[0,i] = 2.6190#random.random() * (X_upper[i] - X_lower[i]) + X_lower[i];
    objective_fkt= branin2
    Y[0:] = objective_fkt(np.array([X[0,:]]))
    
    #
    # Building up the model
    #    
    #old gpy version 
    try:
        kernel = GPy.kern.rbf(input_dim=dims, variance=400.0, lengthscale=5.0)
    #gpy version >=0.6
    except AttributeError, e:
        kernel = GPy.kern.RBF(input_dim=dims, variance=400.0, lengthscale=5.0)
        
    model = GPyModel(kernel, optimize=True, noise_variance = 0.002)
    model.train(X,Y)
    #
    # creating an acquisition function
    #
<<<<<<< HEAD
    acquisition_fkt = EI(model, par=0.001)
=======
    acquisition_fkt = UCB(model, 3.2)
>>>>>>> 5e14bfc4
    #
    # start the main loop
    #
    bayesian_optimization(objective_fkt, acquisition_fkt, model, grid_search, X_lower, X_upper, maxN = 14)
    
    

if __name__ == "__main__":
    
    try:
        os.makedirs("%s/tmp/"%here)
    except OSError as exception:
        if exception.errno != errno.EEXIST:
            raise
    #from GPy.examples.non_gaussian import student_t_approx
    #student_t_approx(plot=True)
    #plt.show()
    
    main()<|MERGE_RESOLUTION|>--- conflicted
+++ resolved
@@ -94,11 +94,7 @@
     #
     # creating an acquisition function
     #
-<<<<<<< HEAD
-    acquisition_fkt = EI(model, par=0.001)
-=======
-    acquisition_fkt = UCB(model, 3.2)
->>>>>>> 5e14bfc4
+    acquisition_fkt = UCB(model, par=0.001)
     #
     # start the main loop
     #
